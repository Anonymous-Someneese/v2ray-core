// +build !confonly

package reverse

import (
	"context"
	"io"
	"sync"
	"time"

	"v2ray.com/core/common"
	"v2ray.com/core/common/buf"
	"v2ray.com/core/common/errors"
	"v2ray.com/core/common/log"
	"v2ray.com/core/common/mux"
	"v2ray.com/core/common/net"
	"v2ray.com/core/common/protocol"
	"v2ray.com/core/common/session"
	"v2ray.com/core/common/task"
	"v2ray.com/core/features/outbound"
	"v2ray.com/core/transport"
)

type Portal struct {
	ohm     outbound.Manager
	tag     string
	domain  string
	control control
}

func NewPortal(config *PortalConfig, ohm outbound.Manager) (*Portal, error) {
	if config.Tag == "" {
		return nil, newError("portal tag is empty")
	}

	if config.Domain == "" {
		return nil, newError("portal domain is empty")
	}

	return &Portal{
		ohm:    ohm,
		tag:    config.Tag,
		domain: config.Domain,
	}, nil
}

func (p *Portal) Start() error {
	return p.ohm.AddHandler(context.Background(), &Outbound{
		portal: p,
		tag:    p.tag,
	})
}

func (p *Portal) Close() error {
	return p.ohm.RemoveHandler(context.Background(), p.tag)
}

func (p *Portal) HandleConnection(ctx context.Context, link *transport.Link) error {
	outboundMeta := session.OutboundFromContext(ctx)
	if outboundMeta == nil {
		return newError("outbound metadata not found").AtError()
	}

	if isDomain(outboundMeta.Target, p.domain) {
<<<<<<< HEAD
		return p.picker.NewWorker(link)
=======
		// control connection
		if outboundMeta.Target.Port == net.Port(1) {
			p.control.link = link
			return p.control.run(ctx)
		}
		// data connection
		return p.control.handleDataConn(ctx, link, outboundMeta.Target.Port.Value())
>>>>>>> 6daf41be
	}
	// new request via control
	return p.control.Dispatch(ctx, link)
}

type Outbound struct {
	portal *Portal
	tag    string
}

func (o *Outbound) Tag() string {
	return o.tag
}

func (o *Outbound) Dispatch(ctx context.Context, link *transport.Link) {
	if err := o.portal.HandleConnection(ctx, link); err != nil {
		newError("failed to process reverse connection").Base(err).WriteToLog(session.ExportIDToError(ctx))
		common.Interrupt(link.Writer)
	}
}

func (o *Outbound) Start() error {
	return nil
}

func (o *Outbound) Close() error {
	return nil
}

type pendingLink struct {
	reader buf.Reader
	writer buf.Writer
}

type control struct {
	link    *transport.Link
	pending [65535]*pendingLink
	mutex   sync.RWMutex
}

func (c *control) Dispatch(ctx context.Context, link *transport.Link) error {
	dest := session.OutboundFromContext(ctx).Target
	transferType := protocol.TransferTypeStream
	if dest.Network == net.Network_UDP {
		transferType = protocol.TransferTypePacket
	}
	reader := &buf.BufferedReader{Reader: link.Reader}
	id, err := c.addPending(&pendingLink {
		reader: reader,
		writer: link.Writer,
	})
	if err != nil {
		return err
	}
	// Initialize connection via Control link
	w := mux.NewWriter(id, dest, c.link.Writer, transferType)
	// Read Initial data
	mb, err := reader.ReadAtMost(8*1024)
	if err != nil {
		c.replacePending(id, nil)
		return err
	}
	if err := w.WriteMultiBuffer(mb); err != nil {
		c.replacePending(id, nil)
		return err
	}
	return nil
}

func (c *control) handleDataConn(ctx context.Context, bridgeLink *transport.Link, sessionID uint16) error {
	// Take pending connection out
	link := c.replacePending(sessionID, nil)
	if link == nil {
		return newError("cannot find corresponding sessionID")
	}
<<<<<<< HEAD

	var minIdx int = -1
	var minConn uint32 = 9999
	for i, w := range p.workers {
		if w.draining || w.IsFull() || w.Closed() {
			continue
		}
		if w.client.ActiveConnections() < minConn {
			minConn = w.client.ActiveConnections()
			minIdx = i
		}
=======
	// Copy
	b2cFunc := func() error {
		return buf.Copy(bridgeLink.Reader, link.writer)
	}
	c2bFunc := func() error {
		return buf.Copy(link.reader, bridgeLink.Writer)
>>>>>>> 6daf41be
	}
	b2cDonePost := task.OnSuccess(b2cFunc, task.Close(link.writer))
	c2bDonePost := task.OnSuccess(c2bFunc, task.Close(bridgeLink.Writer))
	err := task.Run(ctx, b2cDonePost, c2bDonePost)
	if err != nil {
		common.Interrupt(link.writer)
		common.Interrupt(bridgeLink.Writer)
		return newError("connection closed").Base(err)
	}
	return nil
}

<<<<<<< HEAD
	if minIdx == -1 {
		for i, w := range p.workers {
			if w.IsFull() || w.Closed() {
				continue
=======
func (c *control) run(ctx context.Context) error {
	timer := time.NewTicker(15 * time.Second)
	defer timer.Stop()
	keepalive := buf.StackNew()
	defer keepalive.Release()
	meta := mux.FrameMetadata{SessionStatus: mux.SessionStatusKeepAlive}
	common.Must(meta.WriteTo(&keepalive))

	reader := &buf.BufferedReader{Reader: c.link.Reader}
	var err error
	for {
		select {
		case <-ctx.Done():
			return context.Canceled
		case <-timer.C:
			err = c.link.Writer.WriteMultiBuffer(buf.MultiBuffer{&keepalive})
			break
		default:
			err = c.handleFrame(ctx, reader)
			if err != nil && errors.GetSeverity(err) >= log.Severity_Info {
				newError("handle frame error").Base(err).WriteToLog(session.ExportIDToError(ctx))
				err = nil
>>>>>>> 6daf41be
			}
			break
		}
		if err != nil {
			if errors.Cause(err) == io.EOF {
				return err
			}
			common.Close(c.link.Writer)
			common.Interrupt(c.link.Reader)
			return newError("unexpected EOF").Base(err)
		}
	}
<<<<<<< HEAD

	if minIdx != -1 {
		return p.workers[minIdx].client, nil
	}

	return nil, newError("no mux client worker available")
}

func (p *StaticMuxPicker) AddWorker(worker *PortalWorker) {
	p.access.Lock()
	defer p.access.Unlock()

	p.workers = append(p.workers, worker)
}

func (p *StaticMuxPicker) NewWorker(link *transport.Link) error {
	p.cleanup()
	p.access.Lock()
	defer p.access.Unlock()
	cs := mux.ClientStrategy{IdleTimeout: 300 * time.Second}
	if len(p.workers) == 0 {
		cs.IdleTimeout = 0
		cs.SendHeartbeat = true
	}
	muxClient, err := mux.NewClientWorker(*link, cs)
	if err != nil {
		return newError("failed to create mux client worker").Base(err).AtWarning()
	}

	worker, err := NewPortalWorker(muxClient)
	if err != nil {
		return newError("failed to create portal worker").Base(err)
	}

	p.workers = append(p.workers, worker)
	return nil
}

type PortalWorker struct {
	client   *mux.ClientWorker
	control  *task.Periodic
	writer   buf.Writer
	reader   buf.Reader
	draining bool
=======
>>>>>>> 6daf41be
}

func (c *control) handleFrame(ctx context.Context, r *buf.BufferedReader) error {
	var meta mux.FrameMetadata
	err := meta.Unmarshal(r)
	if err != nil {
		return newError("failed to read metadata").Base(err).AtWarning()
	}

	switch meta.SessionStatus {
	case mux.SessionStatusKeepAlive:
		err = c.handleStatusKeepAlive(&meta, r)
	case mux.SessionStatusEnd:
		err = c.handleStatusEnd(&meta, r)
	default:
		status := meta.SessionStatus
		return newError("unknown status: ", status).AtError()
	}
	if err != nil {
		return newError("failed to process data").Base(err)
	}
	return nil
}

func (c *control) handleStatusKeepAlive(meta *mux.FrameMetadata, r *buf.BufferedReader) error {
	if meta.Option.Has(mux.OptionData) {
		return buf.Copy(mux.NewStreamReader(r), buf.Discard)
	}
	return nil
}

func (c *control) handleStatusEnd(meta *mux.FrameMetadata, r *buf.BufferedReader) error {
	c.mutex.Lock()
	defer c.mutex.Unlock()
	if link := c.pending[meta.SessionID]; link != nil {
		common.Interrupt(link.writer)
		common.Close(link.reader)
	}
	if meta.Option.Has(mux.OptionData) {
		return buf.Copy(mux.NewStreamReader(r), buf.Discard)
	}
	return nil
}

func (c *control) getPending(id uint16) *pendingLink {
	c.mutex.RLock()
	defer c.mutex.RUnlock()
	return c.pending[id]
}

func (c *control) addPending(l *pendingLink) (uint16, error) {
	c.mutex.Lock()
	defer c.mutex.Unlock()
	for i := uint16(2); i < uint16(65535); i ++ {
		if c.pending[i] == nil {
			c.pending[i] = l
			return i, nil
		}
	}
	return 0, newError("pending link overflow")
}

func (c *control) replacePending(id uint16, l *pendingLink) *pendingLink {
	c.mutex.Lock()
	defer c.mutex.Unlock()
	tmp := c.pending[id]
	c.pending[id] = l
	return tmp
}<|MERGE_RESOLUTION|>--- conflicted
+++ resolved
@@ -1,339 +1,267 @@
-// +build !confonly
-
-package reverse
-
-import (
-	"context"
-	"io"
-	"sync"
-	"time"
-
-	"v2ray.com/core/common"
-	"v2ray.com/core/common/buf"
-	"v2ray.com/core/common/errors"
-	"v2ray.com/core/common/log"
-	"v2ray.com/core/common/mux"
-	"v2ray.com/core/common/net"
-	"v2ray.com/core/common/protocol"
-	"v2ray.com/core/common/session"
-	"v2ray.com/core/common/task"
-	"v2ray.com/core/features/outbound"
-	"v2ray.com/core/transport"
-)
-
-type Portal struct {
-	ohm     outbound.Manager
-	tag     string
-	domain  string
-	control control
-}
-
-func NewPortal(config *PortalConfig, ohm outbound.Manager) (*Portal, error) {
-	if config.Tag == "" {
-		return nil, newError("portal tag is empty")
-	}
-
-	if config.Domain == "" {
-		return nil, newError("portal domain is empty")
-	}
-
-	return &Portal{
-		ohm:    ohm,
-		tag:    config.Tag,
-		domain: config.Domain,
-	}, nil
-}
-
-func (p *Portal) Start() error {
-	return p.ohm.AddHandler(context.Background(), &Outbound{
-		portal: p,
-		tag:    p.tag,
-	})
-}
-
-func (p *Portal) Close() error {
-	return p.ohm.RemoveHandler(context.Background(), p.tag)
-}
-
-func (p *Portal) HandleConnection(ctx context.Context, link *transport.Link) error {
-	outboundMeta := session.OutboundFromContext(ctx)
-	if outboundMeta == nil {
-		return newError("outbound metadata not found").AtError()
-	}
-
-	if isDomain(outboundMeta.Target, p.domain) {
-<<<<<<< HEAD
-		return p.picker.NewWorker(link)
-=======
-		// control connection
-		if outboundMeta.Target.Port == net.Port(1) {
-			p.control.link = link
-			return p.control.run(ctx)
-		}
-		// data connection
-		return p.control.handleDataConn(ctx, link, outboundMeta.Target.Port.Value())
->>>>>>> 6daf41be
-	}
-	// new request via control
-	return p.control.Dispatch(ctx, link)
-}
-
-type Outbound struct {
-	portal *Portal
-	tag    string
-}
-
-func (o *Outbound) Tag() string {
-	return o.tag
-}
-
-func (o *Outbound) Dispatch(ctx context.Context, link *transport.Link) {
-	if err := o.portal.HandleConnection(ctx, link); err != nil {
-		newError("failed to process reverse connection").Base(err).WriteToLog(session.ExportIDToError(ctx))
-		common.Interrupt(link.Writer)
-	}
-}
-
-func (o *Outbound) Start() error {
-	return nil
-}
-
-func (o *Outbound) Close() error {
-	return nil
-}
-
-type pendingLink struct {
-	reader buf.Reader
-	writer buf.Writer
-}
-
-type control struct {
-	link    *transport.Link
-	pending [65535]*pendingLink
-	mutex   sync.RWMutex
-}
-
-func (c *control) Dispatch(ctx context.Context, link *transport.Link) error {
-	dest := session.OutboundFromContext(ctx).Target
-	transferType := protocol.TransferTypeStream
-	if dest.Network == net.Network_UDP {
-		transferType = protocol.TransferTypePacket
-	}
-	reader := &buf.BufferedReader{Reader: link.Reader}
-	id, err := c.addPending(&pendingLink {
-		reader: reader,
-		writer: link.Writer,
-	})
-	if err != nil {
-		return err
-	}
-	// Initialize connection via Control link
-	w := mux.NewWriter(id, dest, c.link.Writer, transferType)
-	// Read Initial data
-	mb, err := reader.ReadAtMost(8*1024)
-	if err != nil {
-		c.replacePending(id, nil)
-		return err
-	}
-	if err := w.WriteMultiBuffer(mb); err != nil {
-		c.replacePending(id, nil)
-		return err
-	}
-	return nil
-}
-
-func (c *control) handleDataConn(ctx context.Context, bridgeLink *transport.Link, sessionID uint16) error {
-	// Take pending connection out
-	link := c.replacePending(sessionID, nil)
-	if link == nil {
-		return newError("cannot find corresponding sessionID")
-	}
-<<<<<<< HEAD
-
-	var minIdx int = -1
-	var minConn uint32 = 9999
-	for i, w := range p.workers {
-		if w.draining || w.IsFull() || w.Closed() {
-			continue
-		}
-		if w.client.ActiveConnections() < minConn {
-			minConn = w.client.ActiveConnections()
-			minIdx = i
-		}
-=======
-	// Copy
-	b2cFunc := func() error {
-		return buf.Copy(bridgeLink.Reader, link.writer)
-	}
-	c2bFunc := func() error {
-		return buf.Copy(link.reader, bridgeLink.Writer)
->>>>>>> 6daf41be
-	}
-	b2cDonePost := task.OnSuccess(b2cFunc, task.Close(link.writer))
-	c2bDonePost := task.OnSuccess(c2bFunc, task.Close(bridgeLink.Writer))
-	err := task.Run(ctx, b2cDonePost, c2bDonePost)
-	if err != nil {
-		common.Interrupt(link.writer)
-		common.Interrupt(bridgeLink.Writer)
-		return newError("connection closed").Base(err)
-	}
-	return nil
-}
-
-<<<<<<< HEAD
-	if minIdx == -1 {
-		for i, w := range p.workers {
-			if w.IsFull() || w.Closed() {
-				continue
-=======
-func (c *control) run(ctx context.Context) error {
-	timer := time.NewTicker(15 * time.Second)
-	defer timer.Stop()
-	keepalive := buf.StackNew()
-	defer keepalive.Release()
-	meta := mux.FrameMetadata{SessionStatus: mux.SessionStatusKeepAlive}
-	common.Must(meta.WriteTo(&keepalive))
-
-	reader := &buf.BufferedReader{Reader: c.link.Reader}
-	var err error
-	for {
-		select {
-		case <-ctx.Done():
-			return context.Canceled
-		case <-timer.C:
-			err = c.link.Writer.WriteMultiBuffer(buf.MultiBuffer{&keepalive})
-			break
-		default:
-			err = c.handleFrame(ctx, reader)
-			if err != nil && errors.GetSeverity(err) >= log.Severity_Info {
-				newError("handle frame error").Base(err).WriteToLog(session.ExportIDToError(ctx))
-				err = nil
->>>>>>> 6daf41be
-			}
-			break
-		}
-		if err != nil {
-			if errors.Cause(err) == io.EOF {
-				return err
-			}
-			common.Close(c.link.Writer)
-			common.Interrupt(c.link.Reader)
-			return newError("unexpected EOF").Base(err)
-		}
-	}
-<<<<<<< HEAD
-
-	if minIdx != -1 {
-		return p.workers[minIdx].client, nil
-	}
-
-	return nil, newError("no mux client worker available")
-}
-
-func (p *StaticMuxPicker) AddWorker(worker *PortalWorker) {
-	p.access.Lock()
-	defer p.access.Unlock()
-
-	p.workers = append(p.workers, worker)
-}
-
-func (p *StaticMuxPicker) NewWorker(link *transport.Link) error {
-	p.cleanup()
-	p.access.Lock()
-	defer p.access.Unlock()
-	cs := mux.ClientStrategy{IdleTimeout: 300 * time.Second}
-	if len(p.workers) == 0 {
-		cs.IdleTimeout = 0
-		cs.SendHeartbeat = true
-	}
-	muxClient, err := mux.NewClientWorker(*link, cs)
-	if err != nil {
-		return newError("failed to create mux client worker").Base(err).AtWarning()
-	}
-
-	worker, err := NewPortalWorker(muxClient)
-	if err != nil {
-		return newError("failed to create portal worker").Base(err)
-	}
-
-	p.workers = append(p.workers, worker)
-	return nil
-}
-
-type PortalWorker struct {
-	client   *mux.ClientWorker
-	control  *task.Periodic
-	writer   buf.Writer
-	reader   buf.Reader
-	draining bool
-=======
->>>>>>> 6daf41be
-}
-
-func (c *control) handleFrame(ctx context.Context, r *buf.BufferedReader) error {
-	var meta mux.FrameMetadata
-	err := meta.Unmarshal(r)
-	if err != nil {
-		return newError("failed to read metadata").Base(err).AtWarning()
-	}
-
-	switch meta.SessionStatus {
-	case mux.SessionStatusKeepAlive:
-		err = c.handleStatusKeepAlive(&meta, r)
-	case mux.SessionStatusEnd:
-		err = c.handleStatusEnd(&meta, r)
-	default:
-		status := meta.SessionStatus
-		return newError("unknown status: ", status).AtError()
-	}
-	if err != nil {
-		return newError("failed to process data").Base(err)
-	}
-	return nil
-}
-
-func (c *control) handleStatusKeepAlive(meta *mux.FrameMetadata, r *buf.BufferedReader) error {
-	if meta.Option.Has(mux.OptionData) {
-		return buf.Copy(mux.NewStreamReader(r), buf.Discard)
-	}
-	return nil
-}
-
-func (c *control) handleStatusEnd(meta *mux.FrameMetadata, r *buf.BufferedReader) error {
-	c.mutex.Lock()
-	defer c.mutex.Unlock()
-	if link := c.pending[meta.SessionID]; link != nil {
-		common.Interrupt(link.writer)
-		common.Close(link.reader)
-	}
-	if meta.Option.Has(mux.OptionData) {
-		return buf.Copy(mux.NewStreamReader(r), buf.Discard)
-	}
-	return nil
-}
-
-func (c *control) getPending(id uint16) *pendingLink {
-	c.mutex.RLock()
-	defer c.mutex.RUnlock()
-	return c.pending[id]
-}
-
-func (c *control) addPending(l *pendingLink) (uint16, error) {
-	c.mutex.Lock()
-	defer c.mutex.Unlock()
-	for i := uint16(2); i < uint16(65535); i ++ {
-		if c.pending[i] == nil {
-			c.pending[i] = l
-			return i, nil
-		}
-	}
-	return 0, newError("pending link overflow")
-}
-
-func (c *control) replacePending(id uint16, l *pendingLink) *pendingLink {
-	c.mutex.Lock()
-	defer c.mutex.Unlock()
-	tmp := c.pending[id]
-	c.pending[id] = l
-	return tmp
-}+// +build !confonly
+
+package reverse
+
+import (
+	"context"
+	"io"
+	"sync"
+	"time"
+
+	"v2ray.com/core/common"
+	"v2ray.com/core/common/buf"
+	"v2ray.com/core/common/errors"
+	"v2ray.com/core/common/log"
+	"v2ray.com/core/common/mux"
+	"v2ray.com/core/common/net"
+	"v2ray.com/core/common/protocol"
+	"v2ray.com/core/common/session"
+	"v2ray.com/core/common/task"
+	"v2ray.com/core/features/outbound"
+	"v2ray.com/core/transport"
+)
+
+type Portal struct {
+	ohm     outbound.Manager
+	tag     string
+	domain  string
+	control control
+}
+
+func NewPortal(config *PortalConfig, ohm outbound.Manager) (*Portal, error) {
+	if config.Tag == "" {
+		return nil, newError("portal tag is empty")
+	}
+
+	if config.Domain == "" {
+		return nil, newError("portal domain is empty")
+	}
+
+	return &Portal{
+		ohm:    ohm,
+		tag:    config.Tag,
+		domain: config.Domain,
+	}, nil
+}
+
+func (p *Portal) Start() error {
+	return p.ohm.AddHandler(context.Background(), &Outbound{
+		portal: p,
+		tag:    p.tag,
+	})
+}
+
+func (p *Portal) Close() error {
+	return p.ohm.RemoveHandler(context.Background(), p.tag)
+}
+
+func (p *Portal) HandleConnection(ctx context.Context, link *transport.Link) error {
+	outboundMeta := session.OutboundFromContext(ctx)
+	if outboundMeta == nil {
+		return newError("outbound metadata not found").AtError()
+	}
+
+	if isDomain(outboundMeta.Target, p.domain) {
+		// control connection
+		if outboundMeta.Target.Port == net.Port(1) {
+			p.control.link = link
+			return p.control.run(ctx)
+		}
+		// data connection
+		return p.control.handleDataConn(ctx, link, outboundMeta.Target.Port.Value())
+	}
+	// new request via control
+	return p.control.Dispatch(ctx, link)
+}
+
+type Outbound struct {
+	portal *Portal
+	tag    string
+}
+
+func (o *Outbound) Tag() string {
+	return o.tag
+}
+
+func (o *Outbound) Dispatch(ctx context.Context, link *transport.Link) {
+	if err := o.portal.HandleConnection(ctx, link); err != nil {
+		newError("failed to process reverse connection").Base(err).WriteToLog(session.ExportIDToError(ctx))
+		common.Interrupt(link.Writer)
+	}
+}
+
+func (o *Outbound) Start() error {
+	return nil
+}
+
+func (o *Outbound) Close() error {
+	return nil
+}
+
+type pendingLink struct {
+	reader buf.Reader
+	writer buf.Writer
+}
+
+type control struct {
+	link    *transport.Link
+	pending [65535]*pendingLink
+	mutex   sync.RWMutex
+}
+
+func (c *control) Dispatch(ctx context.Context, link *transport.Link) error {
+	dest := session.OutboundFromContext(ctx).Target
+	transferType := protocol.TransferTypeStream
+	if dest.Network == net.Network_UDP {
+		transferType = protocol.TransferTypePacket
+	}
+	reader := &buf.BufferedReader{Reader: link.Reader}
+	id, err := c.addPending(&pendingLink {
+		reader: reader,
+		writer: link.Writer,
+	})
+	if err != nil {
+		return err
+	}
+	// Initialize connection via Control link
+	w := mux.NewWriter(id, dest, c.link.Writer, transferType)
+	// Read Initial data
+	mb, err := reader.ReadAtMost(8*1024)
+	if err != nil {
+		c.replacePending(id, nil)
+		return err
+	}
+	if err := w.WriteMultiBuffer(mb); err != nil {
+		c.replacePending(id, nil)
+		return err
+	}
+	return nil
+}
+
+func (c *control) handleDataConn(ctx context.Context, bridgeLink *transport.Link, sessionID uint16) error {
+	// Take pending connection out
+	link := c.replacePending(sessionID, nil)
+	if link == nil {
+		return newError("cannot find corresponding sessionID")
+	}
+	// Copy
+	b2cFunc := func() error {
+		return buf.Copy(bridgeLink.Reader, link.writer)
+	}
+	c2bFunc := func() error {
+		return buf.Copy(link.reader, bridgeLink.Writer)
+	}
+	b2cDonePost := task.OnSuccess(b2cFunc, task.Close(link.writer))
+	c2bDonePost := task.OnSuccess(c2bFunc, task.Close(bridgeLink.Writer))
+	err := task.Run(ctx, b2cDonePost, c2bDonePost)
+	if err != nil {
+		common.Interrupt(link.writer)
+		common.Interrupt(bridgeLink.Writer)
+		return newError("connection closed").Base(err)
+	}
+	return nil
+}
+
+func (c *control) run(ctx context.Context) error {
+	timer := time.NewTicker(15 * time.Second)
+	defer timer.Stop()
+	keepalive := buf.StackNew()
+	defer keepalive.Release()
+	meta := mux.FrameMetadata{SessionStatus: mux.SessionStatusKeepAlive}
+	common.Must(meta.WriteTo(&keepalive))
+
+	reader := &buf.BufferedReader{Reader: c.link.Reader}
+	var err error
+	for {
+		select {
+		case <-ctx.Done():
+			return context.Canceled
+		case <-timer.C:
+			err = c.link.Writer.WriteMultiBuffer(buf.MultiBuffer{&keepalive})
+			break
+		default:
+			err = c.handleFrame(ctx, reader)
+			if err != nil && errors.GetSeverity(err) >= log.Severity_Info {
+				newError("handle frame error").Base(err).WriteToLog(session.ExportIDToError(ctx))
+				err = nil
+			}
+			break
+		}
+		if err != nil {
+			if errors.Cause(err) == io.EOF {
+				return err
+			}
+			common.Close(c.link.Writer)
+			common.Interrupt(c.link.Reader)
+			return newError("unexpected EOF").Base(err)
+		}
+	}
+}
+
+func (c *control) handleFrame(ctx context.Context, r *buf.BufferedReader) error {
+	var meta mux.FrameMetadata
+	err := meta.Unmarshal(r)
+	if err != nil {
+		return newError("failed to read metadata").Base(err).AtWarning()
+	}
+
+	switch meta.SessionStatus {
+	case mux.SessionStatusKeepAlive:
+		err = c.handleStatusKeepAlive(&meta, r)
+	case mux.SessionStatusEnd:
+		err = c.handleStatusEnd(&meta, r)
+	default:
+		status := meta.SessionStatus
+		return newError("unknown status: ", status).AtError()
+	}
+	if err != nil {
+		return newError("failed to process data").Base(err)
+	}
+	return nil
+}
+
+func (c *control) handleStatusKeepAlive(meta *mux.FrameMetadata, r *buf.BufferedReader) error {
+	if meta.Option.Has(mux.OptionData) {
+		return buf.Copy(mux.NewStreamReader(r), buf.Discard)
+	}
+	return nil
+}
+
+func (c *control) handleStatusEnd(meta *mux.FrameMetadata, r *buf.BufferedReader) error {
+	c.mutex.Lock()
+	defer c.mutex.Unlock()
+	if link := c.pending[meta.SessionID]; link != nil {
+		common.Interrupt(link.writer)
+		common.Close(link.reader)
+	}
+	if meta.Option.Has(mux.OptionData) {
+		return buf.Copy(mux.NewStreamReader(r), buf.Discard)
+	}
+	return nil
+}
+
+func (c *control) getPending(id uint16) *pendingLink {
+	c.mutex.RLock()
+	defer c.mutex.RUnlock()
+	return c.pending[id]
+}
+
+func (c *control) addPending(l *pendingLink) (uint16, error) {
+	c.mutex.Lock()
+	defer c.mutex.Unlock()
+	for i := uint16(2); i < uint16(65535); i ++ {
+		if c.pending[i] == nil {
+			c.pending[i] = l
+			return i, nil
+		}
+	}
+	return 0, newError("pending link overflow")
+}
+
+func (c *control) replacePending(id uint16, l *pendingLink) *pendingLink {
+	c.mutex.Lock()
+	defer c.mutex.Unlock()
+	tmp := c.pending[id]
+	c.pending[id] = l
+	return tmp
+}