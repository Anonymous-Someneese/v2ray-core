#!/usr/bin/env bash
# Bash3 Boilerplate. Copyright (c) 2014, kvz.io

set -o errexit
set -o pipefail
set -o nounset
# set -o xtrace

trap 'echo -e "Aborted, error $? in command: $BASH_COMMAND"; trap ERR; exit 1' ERR

# Set magic variables for current file & dir
__dir="$(cd "$(dirname "${BASH_SOURCE[0]}")" && pwd)"
__file="${__dir}/$(basename "${BASH_SOURCE[0]}")"
__base="$(basename "${__file}" .sh)"
__root="$(cd "$(dirname "${__dir}")" && pwd)" # <-- change this as it depends on your app


NOW=$(date '+%Y%m%d-%H%M%S')
TMP=$(mktemp -d)
SRCDIR=$(pwd)

CODENAME="user"
BUILDNAME=$NOW
VERSIONTAG=$(git describe --tags)
GOPATH=$(go env GOPATH)

cleanup () { rm -rf "$TMP"; }
trap cleanup INT TERM ERR

get_source() {
	echo ">>> Getting v2ray sources ..."
	go get -insecure -v -t v2ray.com/core/...
	SRCDIR="$GOPATH/src/v2ray.com/core"
}

build_v2() {
	pushd "$SRCDIR"
	LDFLAGS="-s -w -X v2ray.com/core.codename=${CODENAME} -X v2ray.com/core.build=${BUILDNAME}  -X v2ray.com/core.version=${VERSIONTAG}"

	echo ">>> Compile v2ray ..."
	env CGO_ENABLED=0 go build -o "$TMP"/v2ray"${EXESUFFIX}" -ldflags "$LDFLAGS" ./main
	if [[ $GOOS == "windows" ]];then
	  env CGO_ENABLED=0 go build -o "$TMP"/wv2ray"${EXESUFFIX}" -ldflags "-H windowsgui $LDFLAGS" ./main
	fi

	echo ">>> Compile v2ctl ..."
	env CGO_ENABLED=0 go build -o "$TMP"/v2ctl"${EXESUFFIX}" -tags confonly -ldflags "$LDFLAGS" ./infra/control/main
	popd
}

build_dat() {
	echo ">>> Downloading newest geoip ..."
	curl -s -L -o "$TMP"/geoip.dat "https://github.com/v2ray/geoip/raw/release/geoip.dat"

	echo ">>> Downloading newest geosite ..."
	curl -s -L -o "$TMP"/geosite.dat "https://github.com/v2ray/domain-list-community/raw/release/dlc.dat"
}

copyconf() {
	echo ">>> Copying config..."
	pushd "$SRCDIR"/release/config
	tar c --exclude "*.dat" . | tar x -C "$TMP"
}

packzip() {
	echo ">>> Generating zip package"
	pushd "$TMP"
	local PKG=${__dir}/v2ray-custom-${GOARCH}-${GOOS}-${PKGSUFFIX}${NOW}.zip
	zip -r "$PKG" .
	echo ">>> Generated: $(basename "$PKG")"
}

packtgz() {
	echo ">>> Generating tgz package"
	pushd "$TMP"
	local PKG=${__dir}/v2ray-custom-${GOARCH}-${GOOS}-${PKGSUFFIX}${NOW}.tar.gz
	tar cvfz "$PKG" .
	echo ">>> Generated: $(basename "$PKG")"
<<<<<<< HEAD
}

packtgzAbPath() {
	local ABPATH="$1"
	echo ">>> Generating tgz package at $ABPATH"
	pushd "$TMP"
	tar cvfz "$ABPATH" .
	echo ">>> Generated: $ABPATH"
=======
>>>>>>> a1e4c9bc
}

packtgzAbPath() {
	local ABPATH="$1"
	echo ">>> Generating tgz package at $ABPATH"
	pushd "$TMP"
	tar cvfz "$ABPATH" .
	echo ">>> Generated: $ABPATH"
}


pkg=zip
nosource=0
nodat=0
noconf=0
GOOS=linux
GOARCH=amd64
EXESUFFIX=
PKGSUFFIX=

for arg in "$@"; do
case $arg in
	arm*)
		GOARCH=$arg
		;;
	mips*)
		GOARCH=$arg
		;;
	386)
		GOARCH=386
		;;
	windows)
		GOOS=windows
		EXESUFFIX=.exe
		;;
	darwin)
		GOOS=$arg
		;;
	nodat)
		nodat=1
		PKGSUFFIX=${PKGSUFFIX}nodat-
		;;
	noconf)
		noconf=1
		;;
	nosource)
		nosource=1
		;;
	tgz)
		pkg=tgz
		;;
	abpathtgz=*)
		pkg=${arg##abpathtgz=}
		;;
	codename=*)
		CODENAME=${arg##codename=}
		;;
	buildname=*)
		BUILDNAME=${arg##buildname=}
		;;
esac
done

if [[ $nosource != 1 ]]; then
  get_source	
fi

export GOOS GOARCH
echo "Build ARGS: GOOS=${GOOS} GOARCH=${GOARCH} CODENAME=${CODENAME} BUILDNAME=${BUILDNAME}"
echo "PKG ARGS: pkg=${pkg}"
build_v2

if [[ $nodat != 1 ]]; then
  build_dat
fi

if [[ $noconf != 1 ]]; then
  copyconf 
fi

if [[ $pkg == "zip" ]]; then
  packzip
elif [[ $pkg == "tgz" ]]; then
  packtgz
else
	packtgzAbPath "$pkg"
fi


cleanup
<|MERGE_RESOLUTION|>--- conflicted
+++ resolved
@@ -76,17 +76,6 @@
 	local PKG=${__dir}/v2ray-custom-${GOARCH}-${GOOS}-${PKGSUFFIX}${NOW}.tar.gz
 	tar cvfz "$PKG" .
 	echo ">>> Generated: $(basename "$PKG")"
-<<<<<<< HEAD
-}
-
-packtgzAbPath() {
-	local ABPATH="$1"
-	echo ">>> Generating tgz package at $ABPATH"
-	pushd "$TMP"
-	tar cvfz "$ABPATH" .
-	echo ">>> Generated: $ABPATH"
-=======
->>>>>>> a1e4c9bc
 }
 
 packtgzAbPath() {
